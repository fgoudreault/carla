--- conflicted
+++ resolved
@@ -4,13 +4,8 @@
 
 setup(
     name='carla_client',
-<<<<<<< HEAD
-    version='0.7.1',
+    version='0.8.1',
     packages=['carla', 'carla.agent_benchmark', 'carla.planner'],
-=======
-    version='0.8.1',
-    packages=['carla', 'carla.benchmarks', 'carla.planner'],
->>>>>>> 15213afe
     license='MIT License',
     description='Python API for communicating with the CARLA server.',
     url='https://github.com/carla-simulator/carla',
