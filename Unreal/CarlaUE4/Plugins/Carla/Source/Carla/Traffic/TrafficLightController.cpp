--- conflicted
+++ resolved
@@ -161,8 +161,6 @@
   return 0.0f;
 }
 
-<<<<<<< HEAD
-=======
 float UTrafficLightController::GetElapsedTime() const
 {
   return ElapsedTime;
@@ -173,7 +171,6 @@
   ElapsedTime = InElapsedTime;
 }
 
->>>>>>> 474c022f
 void UTrafficLightController::SetGroup(ATrafficLightGroup* Group)
 {
   TrafficLightGroup = Group;
