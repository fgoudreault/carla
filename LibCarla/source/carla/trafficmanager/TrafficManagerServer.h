// Copyright (c) 2017 Computer Vision Center (CVC) at the Universitat Autonoma
// de Barcelona (UAB).
//
// This work is licensed under the terms of the MIT license.
// For a copy, see <https://opensource.org/licenses/MIT>.

#pragma once

#include <vector>
#include <memory>

#include "carla/Exception.h"
#include "carla/client/Actor.h"
#include "carla/Version.h"
#include "carla/rpc/Server.h"
#include "carla/trafficmanager/TrafficManagerBase.h"

using ActorPtr = carla::SharedPtr<carla::client::Actor>;

class TrafficManagerServer
{
public:

<<<<<<< HEAD
	TrafficManagerServer(const TrafficManagerServer &) = default;
	TrafficManagerServer(TrafficManagerServer &&) = default;

	TrafficManagerServer &operator=(const TrafficManagerServer &) = default;
	TrafficManagerServer &operator=(TrafficManagerServer &&) = default;

	/// here RPCPort is the TM local instance RPC server port where
	/// it can listen to remote TM(s) and apply the changes to
	/// LOcal instance vis TrafficManagerBase *
	TrafficManagerServer
		( uint16_t &RPCPort
		, carla::traffic_manager::TrafficManagerBase *tm)
	{
		uint16_t counter = RPCPort;
		while(counter - RPCPort < MIN_TRY_COUNT) {
			try {
				/// Create server instance
				server = new rpc::server(counter);
			} catch(...) {
				/// Update port number and try again
				counter ++;
			}

			/// If server created
			if(server != nullptr) break;
		}

		/// If server still not created
		if(server == nullptr) {
			carla::throw_exception(std::runtime_error(
			  "trying to create rpc server for traffic manager; "
			  "but the system failed to create because of bind error."));
		}

		/// If server creation successful
		else {
			/// Update valid port
			RPCPort = counter;

			// Binding a lambda function to the name "register_vehicle".
			server->bind("register_vehicle", [=](std :: vector <carla::rpc::Actor> _actor_list) {
				std::vector<ActorPtr> actor_list;
				for (auto &&actor : _actor_list) {
					actor_list.emplace_back(carla::client::detail::ActorVariant(actor).Get(tm->GetEpisodeProxy()));
				}
				tm->RegisterVehicles(actor_list);
			});


			// Binding a lambda function to the name "unregister_vehicle".
			server->bind("unregister_vehicle", [=](std :: vector <carla::rpc::Actor> _actor_list) {
				std::vector<ActorPtr> actor_list;
				for (auto &&actor : _actor_list) {
					actor_list.emplace_back(carla::client::detail::ActorVariant(actor).Get(tm->GetEpisodeProxy()));
				}
				tm->UnregisterVehicles(actor_list);
			});

			/// Set target velocity specific to a vehicle.
			server->bind("set_percentage_speed_difference", [=](carla::rpc::Actor actor, const float percentage) {
				tm->SetPercentageSpeedDifference(carla::client::detail::ActorVariant(actor).Get(tm->GetEpisodeProxy()), percentage);
			});

			/// Set global target velocity.
			server->bind("set_global_percentage_speed_difference", [=](const float percentage) {
				tm->SetGlobalPercentageSpeedDifference(percentage);
			});

			/// Set collision detection rules between vehicles.
			server->bind("set_collision_detection", [=]
													 ( const carla::rpc::Actor &reference_actor
															 , const carla::rpc::Actor &other_actor
															 , const bool detect_collision) {
				tm->SetCollisionDetection
				( carla::client::detail::ActorVariant(reference_actor).Get(tm->GetEpisodeProxy())
						, carla::client::detail::ActorVariant(other_actor).Get(tm->GetEpisodeProxy())
						, detect_collision);
			});

			/// Method to force lane change on a vehicle.
			/// Direction flag can be set to true for left and false for right.
			server->bind("set_force_lane_change", [=](carla::rpc::Actor actor, const bool direction) {
				tm->SetForceLaneChange(carla::client::detail::ActorVariant(actor).Get(tm->GetEpisodeProxy()), direction);
			});

			/// Enable / disable automatic lane change on a vehicle.
			server->bind("set_auto_lane_change", [=](carla::rpc::Actor actor, const bool enable) {
				tm->SetAutoLaneChange(carla::client::detail::ActorVariant(actor).Get(tm->GetEpisodeProxy()), enable);
			});

			/// Method to specify how much distance a vehicle should maintain to
			/// the leading vehicle.
			server->bind("set_distance_to_leading_vehicle", [=](carla::rpc::Actor actor, const float distance) {
				tm->SetDistanceToLeadingVehicle(carla::client::detail::ActorVariant(actor).Get(tm->GetEpisodeProxy()), distance);
			});

			/// Method to specify the % chance of ignoring collisions with other actors
			server->bind("set_percentage_ignore_actors", [=](carla::rpc::Actor actor, const float percentage) {
				tm->SetPercentageIgnoreActors(carla::client::detail::ActorVariant(actor).Get(tm->GetEpisodeProxy()), percentage);
			});

			/// Method to specify the % chance of running a red light
			server->bind("set_percentage_running_light", [=](carla::rpc::Actor actor, const float percentage) {
				tm->SetPercentageRunningLight(carla::client::detail::ActorVariant(actor).Get(tm->GetEpisodeProxy()), percentage);
			});

			/// Method to set synchronous mode.
			server->bind("set_synchronous_mode", [=](const bool mode) {
				tm->SetSynchronousMode(mode);
			});

			/// Method to set Tick timeout for synchronous execution.
			server->bind("set_synchronous_mode_timeout_in_milisecond", [=](const double time) {
				tm->SetSynchronousModeTimeOutInMiliSecond(time);
			});

			/// Method to reset all traffic lights.
			server->bind("synchronous_tick", [=]() -> bool {
				return tm->SynchronousTick();
			});

			/// Method to reset all traffic lights.
			server->bind("reset_all_traffic_lights", [=]() {
				tm->ResetAllTrafficLights();
			});

			/// Method to check server is Alive or not
			server->bind("health_check_remote_TM", [=](){
				std::cout << "TM Server STATUS is RUNNING ....." << std::endl;
			});

			/// Run TM server to respond of any user client in async mode
			server->async_run();
		}
	}

	~TrafficManagerServer() {
		if(server) {
			server->stop();
			delete server;
			server = nullptr;
		}
	}
private:
=======
  TrafficManagerServer(const TrafficManagerServer &) = default;
  TrafficManagerServer(TrafficManagerServer &&) = default;

  TrafficManagerServer &operator=(const TrafficManagerServer &) = default;
  TrafficManagerServer &operator=(TrafficManagerServer &&) = default;

  /// here RPCPort is the TM local instance RPC server port where
  /// it can listen to remote TM(s) and apply the changes to
  /// LOcal instance vis TrafficManagerBase *
  TrafficManagerServer
    ( uint16_t &RPCPort
    , carla::traffic_manager::TrafficManagerBase *tm)
    : _RPCPort(RPCPort)
  {
    carla::log_info("TrafficManagerServer", RPCPort);
    std::string bindError;
    uint16_t counter = 0;
    while(!server && (counter < MIN_TRY_COUNT)) {
      try {
        /// Create server instance
        server = new rpc::server(RPCPort);
      } catch(...) {
        /// Keep note of bind error
        bindError = "RPC_Registered_TM_Error";

        /// Update port number and try again
        counter ++;
      }
    }

    /// If server still not created
    if(!server) {
      throw bindError;
    }

    /// If server creation successful
    else {

      // Binding a lambda function to the name "register_vehicle".
      server->bind("register_vehicle", [=](std :: vector <carla::rpc::Actor> _actor_list) {
        carla::client::detail::EpisodeProxy& episode_proxy = tm->GetEpisodeProxy();
        std::vector<ActorPtr> actor_list;
        for (auto &&actor : _actor_list) {
          actor_list.emplace_back(carla::client::detail::ActorVariant(actor).Get(episode_proxy));
        }
        tm->RegisterVehicles(actor_list);
      });


      // Binding a lambda function to the name "unregister_vehicle".
      server->bind("unregister_vehicle", [=](std :: vector <carla::rpc::Actor> _actor_list) {
        std::vector<ActorPtr> actor_list;
        for (auto &&actor : _actor_list) {
          actor_list.emplace_back(carla::client::detail::ActorVariant(actor).Get(tm->GetEpisodeProxy()));
        }
        tm->UnregisterVehicles(actor_list);
      });

      /// Set target velocity specific to a vehicle.
      server->bind("set_percentage_speed_difference", [=](carla::rpc::Actor actor, const float percentage) {
        tm->SetPercentageSpeedDifference(carla::client::detail::ActorVariant(actor).Get(tm->GetEpisodeProxy()), percentage);
      });

      /// Set global target velocity.
      server->bind("set_global_percentage_speed_difference", [=](const float percentage) {
        tm->SetGlobalPercentageSpeedDifference(percentage);
      });

      /// Set collision detection rules between vehicles.
      server->bind("set_collision_detection", [=]
                           ( const carla::rpc::Actor &reference_actor
                               , const carla::rpc::Actor &other_actor
                               , const bool detect_collision) {
        tm->SetCollisionDetection
        ( carla::client::detail::ActorVariant(reference_actor).Get(tm->GetEpisodeProxy())
            , carla::client::detail::ActorVariant(other_actor).Get(tm->GetEpisodeProxy())
            , detect_collision);
      });

      /// Method to force lane change on a vehicle.
      /// Direction flag can be set to true for left and false for right.
      server->bind("set_force_lane_change", [=](carla::rpc::Actor actor, const bool direction) {
        tm->SetForceLaneChange(carla::client::detail::ActorVariant(actor).Get(tm->GetEpisodeProxy()), direction);
      });

      /// Enable / disable automatic lane change on a vehicle.
      server->bind("set_auto_lane_change", [=](carla::rpc::Actor actor, const bool enable) {
        tm->SetAutoLaneChange(carla::client::detail::ActorVariant(actor).Get(tm->GetEpisodeProxy()), enable);
      });

      /// Method to specify how much distance a vehicle should maintain to
      /// the leading vehicle.
      server->bind("set_distance_to_leading_vehicle", [=](carla::rpc::Actor actor, const float distance) {
        tm->SetDistanceToLeadingVehicle(carla::client::detail::ActorVariant(actor).Get(tm->GetEpisodeProxy()), distance);
      });

      /// Method to specify the % chance of ignoring collisions with other actors
      server->bind("set_percentage_ignore_actors", [=](carla::rpc::Actor actor, const float percentage) {
        tm->SetPercentageIgnoreActors(carla::client::detail::ActorVariant(actor).Get(tm->GetEpisodeProxy()), percentage);
      });

      /// Method to specify the % chance of running a red light
      server->bind("set_percentage_running_light", [=](carla::rpc::Actor actor, const float percentage) {
        tm->SetPercentageRunningLight(carla::client::detail::ActorVariant(actor).Get(tm->GetEpisodeProxy()), percentage);
      });

      /// Method to reset all traffic lights.
      server->bind("reset_all_traffic_lights", [=]() {
        tm->ResetAllTrafficLights();
      });

      /// Method to check server is Alive or not
      server->bind("health_check_remote_TM", [=](){
        std::cout << "TM Server STATUS is RUNNING ....." << std::endl;
      });

      /// Run TM server to respond of any user client in async mode
      server->async_run();
    }
  }

  ~TrafficManagerServer() {
    carla::log_info("TrafficManagerServer dtr");
    if(server) {
      //server->close_sessions();
      server->stop();
      delete server;
      server = nullptr;
    }
    carla::log_info("TrafficManagerServer dtr end");
  }

  uint16_t port() const {
    return _RPCPort;
  }
>>>>>>> f88ba691

private:
  uint16_t _RPCPort;
  /// Server instance to
  rpc::server *server = nullptr;
};

<<<<<<< HEAD
=======
#endif /* __TRAFFICMANAGERSERVER__ */
>>>>>>> f88ba691
<|MERGE_RESOLUTION|>--- conflicted
+++ resolved
@@ -21,152 +21,6 @@
 {
 public:
 
-<<<<<<< HEAD
-	TrafficManagerServer(const TrafficManagerServer &) = default;
-	TrafficManagerServer(TrafficManagerServer &&) = default;
-
-	TrafficManagerServer &operator=(const TrafficManagerServer &) = default;
-	TrafficManagerServer &operator=(TrafficManagerServer &&) = default;
-
-	/// here RPCPort is the TM local instance RPC server port where
-	/// it can listen to remote TM(s) and apply the changes to
-	/// LOcal instance vis TrafficManagerBase *
-	TrafficManagerServer
-		( uint16_t &RPCPort
-		, carla::traffic_manager::TrafficManagerBase *tm)
-	{
-		uint16_t counter = RPCPort;
-		while(counter - RPCPort < MIN_TRY_COUNT) {
-			try {
-				/// Create server instance
-				server = new rpc::server(counter);
-			} catch(...) {
-				/// Update port number and try again
-				counter ++;
-			}
-
-			/// If server created
-			if(server != nullptr) break;
-		}
-
-		/// If server still not created
-		if(server == nullptr) {
-			carla::throw_exception(std::runtime_error(
-			  "trying to create rpc server for traffic manager; "
-			  "but the system failed to create because of bind error."));
-		}
-
-		/// If server creation successful
-		else {
-			/// Update valid port
-			RPCPort = counter;
-
-			// Binding a lambda function to the name "register_vehicle".
-			server->bind("register_vehicle", [=](std :: vector <carla::rpc::Actor> _actor_list) {
-				std::vector<ActorPtr> actor_list;
-				for (auto &&actor : _actor_list) {
-					actor_list.emplace_back(carla::client::detail::ActorVariant(actor).Get(tm->GetEpisodeProxy()));
-				}
-				tm->RegisterVehicles(actor_list);
-			});
-
-
-			// Binding a lambda function to the name "unregister_vehicle".
-			server->bind("unregister_vehicle", [=](std :: vector <carla::rpc::Actor> _actor_list) {
-				std::vector<ActorPtr> actor_list;
-				for (auto &&actor : _actor_list) {
-					actor_list.emplace_back(carla::client::detail::ActorVariant(actor).Get(tm->GetEpisodeProxy()));
-				}
-				tm->UnregisterVehicles(actor_list);
-			});
-
-			/// Set target velocity specific to a vehicle.
-			server->bind("set_percentage_speed_difference", [=](carla::rpc::Actor actor, const float percentage) {
-				tm->SetPercentageSpeedDifference(carla::client::detail::ActorVariant(actor).Get(tm->GetEpisodeProxy()), percentage);
-			});
-
-			/// Set global target velocity.
-			server->bind("set_global_percentage_speed_difference", [=](const float percentage) {
-				tm->SetGlobalPercentageSpeedDifference(percentage);
-			});
-
-			/// Set collision detection rules between vehicles.
-			server->bind("set_collision_detection", [=]
-													 ( const carla::rpc::Actor &reference_actor
-															 , const carla::rpc::Actor &other_actor
-															 , const bool detect_collision) {
-				tm->SetCollisionDetection
-				( carla::client::detail::ActorVariant(reference_actor).Get(tm->GetEpisodeProxy())
-						, carla::client::detail::ActorVariant(other_actor).Get(tm->GetEpisodeProxy())
-						, detect_collision);
-			});
-
-			/// Method to force lane change on a vehicle.
-			/// Direction flag can be set to true for left and false for right.
-			server->bind("set_force_lane_change", [=](carla::rpc::Actor actor, const bool direction) {
-				tm->SetForceLaneChange(carla::client::detail::ActorVariant(actor).Get(tm->GetEpisodeProxy()), direction);
-			});
-
-			/// Enable / disable automatic lane change on a vehicle.
-			server->bind("set_auto_lane_change", [=](carla::rpc::Actor actor, const bool enable) {
-				tm->SetAutoLaneChange(carla::client::detail::ActorVariant(actor).Get(tm->GetEpisodeProxy()), enable);
-			});
-
-			/// Method to specify how much distance a vehicle should maintain to
-			/// the leading vehicle.
-			server->bind("set_distance_to_leading_vehicle", [=](carla::rpc::Actor actor, const float distance) {
-				tm->SetDistanceToLeadingVehicle(carla::client::detail::ActorVariant(actor).Get(tm->GetEpisodeProxy()), distance);
-			});
-
-			/// Method to specify the % chance of ignoring collisions with other actors
-			server->bind("set_percentage_ignore_actors", [=](carla::rpc::Actor actor, const float percentage) {
-				tm->SetPercentageIgnoreActors(carla::client::detail::ActorVariant(actor).Get(tm->GetEpisodeProxy()), percentage);
-			});
-
-			/// Method to specify the % chance of running a red light
-			server->bind("set_percentage_running_light", [=](carla::rpc::Actor actor, const float percentage) {
-				tm->SetPercentageRunningLight(carla::client::detail::ActorVariant(actor).Get(tm->GetEpisodeProxy()), percentage);
-			});
-
-			/// Method to set synchronous mode.
-			server->bind("set_synchronous_mode", [=](const bool mode) {
-				tm->SetSynchronousMode(mode);
-			});
-
-			/// Method to set Tick timeout for synchronous execution.
-			server->bind("set_synchronous_mode_timeout_in_milisecond", [=](const double time) {
-				tm->SetSynchronousModeTimeOutInMiliSecond(time);
-			});
-
-			/// Method to reset all traffic lights.
-			server->bind("synchronous_tick", [=]() -> bool {
-				return tm->SynchronousTick();
-			});
-
-			/// Method to reset all traffic lights.
-			server->bind("reset_all_traffic_lights", [=]() {
-				tm->ResetAllTrafficLights();
-			});
-
-			/// Method to check server is Alive or not
-			server->bind("health_check_remote_TM", [=](){
-				std::cout << "TM Server STATUS is RUNNING ....." << std::endl;
-			});
-
-			/// Run TM server to respond of any user client in async mode
-			server->async_run();
-		}
-	}
-
-	~TrafficManagerServer() {
-		if(server) {
-			server->stop();
-			delete server;
-			server = nullptr;
-		}
-	}
-private:
-=======
   TrafficManagerServer(const TrafficManagerServer &) = default;
   TrafficManagerServer(TrafficManagerServer &&) = default;
 
@@ -302,7 +156,6 @@
   uint16_t port() const {
     return _RPCPort;
   }
->>>>>>> f88ba691
 
 private:
   uint16_t _RPCPort;
@@ -310,7 +163,4 @@
   rpc::server *server = nullptr;
 };
 
-<<<<<<< HEAD
-=======
-#endif /* __TRAFFICMANAGERSERVER__ */
->>>>>>> f88ba691
+#endif /* __TRAFFICMANAGERSERVER__ */