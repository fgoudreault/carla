--- conflicted
+++ resolved
@@ -57,18 +57,15 @@
 
     // Initializing the registered actors container state.
     registered_actors_state = -1;
-<<<<<<< HEAD
     // Initializing srand.
     srand(static_cast<unsigned>(time(NULL)));
 
-=======
 
     // Initializing buffer lists.
     buffer_list = std::make_shared<BufferList>();
 
     // Initializing maximum idle time to null.
     maximum_idle_time = std::make_pair(nullptr, 0.0);
->>>>>>> 1449b1d1
   }
 
   LocalizationStage::~LocalizationStage() {}
@@ -614,7 +611,7 @@
     }
 
     // 3) Search for final_point (again, if it is in the buffer)
-  
+
     for(uint k = safe_index; k < waypoint_buffer.size(); ++k){
 
       if(safe_point->Distance(waypoint_buffer.at(k)->GetLocation()) > safe_distance){
